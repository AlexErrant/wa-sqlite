--- conflicted
+++ resolved
@@ -12,12 +12,8 @@
     "dist/*"
   ],
   "scripts": {
-<<<<<<< HEAD
     "build": "make",
-=======
     "build-docs": "typedoc",
-    "prepack": "make",
->>>>>>> 59d46fa9
     "start": "web-dev-server",
     "test-watch": "karma start karma.conf.cjs"
   },
