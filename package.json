--- conflicted
+++ resolved
@@ -13,10 +13,7 @@
   ],
   "scripts": {
     "build": "make",
-<<<<<<< HEAD
-=======
     "build-docs": "typedoc",
->>>>>>> 48a99ad9
     "start": "web-dev-server",
     "test-watch": "karma start karma.conf.cjs"
   },
